
/* Copyright (c) 2006-2016, Stefan Eilemann <eile@equalizergraphics.com>
 *                          Maxim Makhinya <maxmah@gmail.com>
 *                          Ahmet Bilgili <ahmet.bilgili@epfl.ch>
 *                          Daniel Nachbaur <daniel.nachbaur@epfl.ch>
 *
 * This file is part of Livre <https://github.com/BlueBrain/Livre>
 *
 * This library is free software; you can redistribute it and/or modify it under
 * the terms of the GNU Lesser General Public License version 3.0 as published
 * by the Free Software Foundation.
 *
 * This library is distributed in the hope that it will be useful, but WITHOUT
 * ANY WARRANTY; without even the implied warranty of MERCHANTABILITY or FITNESS
 * FOR A PARTICULAR PURPOSE.  See the GNU Lesser General Public License for more
 * details.
 *
 * You should have received a copy of the GNU Lesser General Public License
 * along with this library; if not, write to the Free Software Foundation, Inc.,
 * 51 Franklin Street, Fifth Floor, Boston, MA 02110-1301 USA.
 */

#include <livre/eq/Channel.h>
#include <livre/eq/Config.h>
#include <livre/eq/Event.h>
#include <livre/eq/Error.h>
#include <livre/eq/FrameData.h>
#include <livre/eq/FrameGrabber.h>
#include <livre/eq/Node.h>
#include <livre/eq/Pipe.h>
#include <livre/eq/render/EqContext.h>
#include <livre/eq/render/RayCastRenderer.h>
#include <livre/eq/settings/CameraSettings.h>
#include <livre/eq/settings/FrameSettings.h>
#include <livre/eq/settings/RenderSettings.h>
#include <livre/eq/Window.h>

#include <livre/lib/cache/TextureCache.h>
#include <livre/lib/cache/TextureDataCache.h>
#include <livre/lib/cache/TextureObject.h>

#include <livre/lib/render/AvailableSetGenerator.h>
#include <livre/lib/render/SelectVisibles.h>
#include <livre/lib/visitor/DFSTraversal.h>

#include <livre/core/cache/CacheStatistics.h>
#include <livre/core/dash/DashRenderStatus.h>
#include <livre/core/dash/DashTree.h>
#include <livre/core/dashpipeline/DashProcessorInput.h>
#include <livre/core/dashpipeline/DashProcessorOutput.h>
<<<<<<< HEAD
#include <livre/core/data/VolumeDataSource.h>
#include <livre/core/mathTypes.h>
=======
#include <livre/core/data/DataSource.h>
>>>>>>> b208ddd5
#include <livre/core/render/FrameInfo.h>
#include <livre/core/render/Frustum.h>
#include <livre/core/render/RenderBrick.h>

#ifdef LIVRE_USE_ZEROEQ
#  include <zeroeq/publisher.h>
#endif
#include <zerobuf/data/progress.h>
#include <eq/eq.h>
#include <eq/gl.h>

namespace livre
{
<<<<<<< HEAD

/**
 * The EqRenderView class implements livre \see RenderView for internal use of \see eq::Channel.
 */
class EqRenderView : public RenderView
{
public:
    EqRenderView( Channel::Impl *channel, const DashTree& dashTree );
    const Frustum& getFrustum() const final;

private:
    Channel::Impl* const _channel;
};

typedef boost::shared_ptr< EqRenderView > EqRenderViewPtr;

/** Implements livre \GLWidget for internal use of eq::Channel. */
class EqGLWidget : public GLWidget
{
public:
    explicit EqGLWidget( Channel* channel )
        : _channel( channel )
    {}

    Viewport getViewport( const View& ) const final
    {
        const eq::PixelViewport& channelPvp = _channel->getPixelViewport();
        return Viewport( channelPvp.x, channelPvp.y,
                         channelPvp.w, channelPvp.h );
    }

    uint32_t getX() const
    {
        return _channel->getPixelViewport().x;
    }

    uint32_t getY() const
    {
        return _channel->getPixelViewport().y;
    }

    uint32_t getWidth() const
    {
        return _channel->getPixelViewport().w;
    }

    uint32_t getHeight() const
    {
        return _channel->getPixelViewport().h;
    }

    Channel* _channel;
};


=======
>>>>>>> b208ddd5
const float nearPlane = 0.1f;
const float farPlane = 15.0f;

/**
 * The ConvexSet class implements a LODNnode convex set container for internal
 * use of \see livre::detail::Channel.
 */
struct ConvexSet
{
    inline ConvexSet() {}

    inline ConvexSet( size_t nodeIdx, const Boxui& setBox )
        : box( setBox )
        , nodeIndexes{ nodeIdx }
    {}

    inline void merge( const ConvexSet& convexSet )
    {
        box.merge( convexSet.box );
        nodeIndexes.insert( nodeIndexes.end(),
                            convexSet.nodeIndexes.begin(),
                            convexSet.nodeIndexes.end() );
    }

    Boxui box;
    std::list< size_t > nodeIndexes;
};

typedef std::map< Vector3ui, ConvexSet > ConvexSetMap;

struct Channel::Impl
{
public:
    explicit Impl( Channel* channel )
          : _channel( channel )
          , _frustum( Matrix4f(), Matrix4f( ))
          , _frameInfo( _frustum, INVALID_FRAME )
<<<<<<< HEAD
=======
          , _progress( "Loading bricks", 0 )
    {}

    void initializeFrame()
>>>>>>> b208ddd5
    {
        channel->setNearFar( nearPlane, farPlane );
        _image.setAlphaUsage( true );
        _image.setInternalFormat( eq::Frame::BUFFER_COLOR,
                                  EQ_COMPRESSOR_DATATYPE_RGBA );
    }

    ConstFrameDataPtr getFrameData() const
    {
        const livre::Pipe* pipe = static_cast< const livre::Pipe* >( _channel->getPipe( ));
        return pipe->getFrameData();
    }

    void initializeRenderer()
    {
        const uint32_t nSamplesPerRay =
            getFrameData()->getVRParameters().getSamplesPerRay();

        const uint32_t nSamplesPerPixel =
            getFrameData()->getVRParameters().getSamplesPerPixel();

        const livre::Node* node =
                static_cast< livre::Node* >( _channel->getNode( ));

        const livre::DashTree& dashTree = node->getDashTree();
        const DataSource& dataSource = dashTree.getDataSource();
        _renderer.reset( new RayCastRenderer( nSamplesPerRay,
                                              nSamplesPerPixel,
                                              dataSource.getVolumeInfo( )));
    }

    const Frustum& setupFrustum()
    {
        const eq::Matrix4f& modelView = computeModelView();
        const eq::Frustumf& eqFrustum = _channel->getFrustum();
        const eq::Matrix4f& projection = eqFrustum.computePerspectiveMatrix();

        _frustum = Frustum( modelView, projection );
        return _frustum;
    }

    eq::Matrix4f computeModelView() const
    {
        const CameraSettings& cameraSettings =
            getFrameData()->getCameraSettings();
        Matrix4f modelView = cameraSettings.getModelViewMatrix();
        modelView = _channel->getHeadTransform() * modelView;
        return modelView;
    }

    void clearViewport( const eq::PixelViewport &pvp )
    {
        // clear given area
        glScissor( pvp.x, pvp.y, pvp.w, pvp.h );
        glClearColor( 0.0f, 0.0f, 0.0f, 0.0f );
        glClear( GL_COLOR_BUFFER_BIT | GL_DEPTH_BUFFER_BIT );

        // restore assembly state
        const eq::PixelViewport& channelPvp = _channel->getPixelViewport( );
        glScissor( 0, 0, channelPvp.w, channelPvp.h );
    }

    void generateRenderSets( const ConstCacheObjects& renderNodes,
                             RenderSets& renderSets )
    {
        if( renderNodes.empty( ))
            return;

        RenderBricks renderBricks;
        std::vector< livre::NodeId > nodeIds;
        renderBricks.reserve( renderNodes.size( ));
        nodeIds.reserve( renderNodes.size( ));

        livre::Node* node = static_cast< livre::Node* >( _channel->getNode( ));
        livre::DashTree& dashTree = node->getDashTree();

        for( const ConstCacheObjectPtr& cacheObject: renderNodes )
        {
            const ConstTextureObjectPtr texture =
<<<<<<< HEAD
                boost::static_pointer_cast< const TextureObject >( cacheObject );
            const LODNode& lodNode =
                dashTree.getDataSource()->getNode( NodeId( cacheObject->getId( )));
            renderBricks.push_back( RenderBrickPtr(
                new RenderBrick( lodNode, texture->getTextureState( ))));
            nodeIds.push_back( lodNode.getNodeId( ));
        }

        if( _channel->getRange() == eq::Range::ALL )
        {
            renderSets.push_back( renderBricks );
            return;
        }

        // Create initial convex sets and occupancy map
        ConvexSetMap setMap;
        const uint32_t maxLevel = ( 1 << livre::NODEID_LEVEL_BITS ) - 1;
        for( const livre::NodeId& nodeId : nodeIds )
        {
            const uint32_t factor = 1 << ( maxLevel - nodeId.getLevel());
            const Vector3ui position = factor * nodeId.getPosition();
            const Boxui nodeBox( position, position + Vector3ui( factor ));
            setMap[position] = ConvexSet( setMap.size(), nodeBox);
        }

        // Merge adjacent compatible sets
        bool merged = false;
        bool extraPass = false;
        ConvexSetMap::iterator it = setMap.begin();
        while ( it != setMap.end( ))
        {
            merged = false;
            for( size_t axis = 0; !merged && axis < 3; ++axis )
            {
                ConvexSet& set = it->second;
                Vector3ui mergePoint = set.box.getMin();
                mergePoint[axis] = set.box.getMax()[axis];

                if( setMap.find( mergePoint) != setMap.end())
                {
                    const ConvexSet& candidate = setMap[mergePoint];

                    if( set.box.getSize()[( axis + 1 ) % 3] ==
                            candidate.box.getSize()[( axis + 1 ) % 3] &&
                        set.box.getSize()[( axis + 2 ) % 3] ==
                            candidate.box.getSize()[( axis + 2 ) % 3] )
                    {
                        LBASSERT( setMap.find( mergePoint) != it );
                        set.merge( candidate );
                        setMap.erase( mergePoint );
                        merged = true;
                        if( it != setMap.begin( ))
                            extraPass = true;
                    };
                }
            };

            if( !merged )
                ++it;

            if( it == setMap.end() && extraPass )
            {
                it = setMap.begin();
                extraPass = false;
            }
        }

        renderSets.reserve( setMap.size() );
        for( auto setIt = setMap.begin(); setIt != setMap.end(); ++setIt )
        {
            const ConvexSet& set = setIt->second;

            renderSets.push_back( RenderBricks( ));
            renderSets.back().reserve( set.nodeIndexes.size());
            for( auto nodeIdxIt = set.nodeIndexes.begin();
                 nodeIdxIt != set.nodeIndexes.end();
                 ++nodeIdxIt )
            {
                renderSets.back().push_back( renderBricks[ *nodeIdxIt ]);
            }
=======
                std::static_pointer_cast< const TextureObject >( cacheObject );

            const LODNode& lodNode =
                    dashTree.getDataSource().getNode( NodeId( cacheObject->getId( )));

            renderBricks.emplace_back( lodNode, texture->getTextureState( ));
>>>>>>> b208ddd5
        }
    }

    DashRenderNodes requestData()
    {
        livre::Node* node = static_cast< livre::Node* >( _channel->getNode( ));
        livre::Window* window = static_cast< livre::Window* >( _channel->getWindow( ));
        livre::Pipe* pipe = static_cast< livre::Pipe* >( window->getPipe( ));

        const VolumeRendererParameters& vrParams =
            pipe->getFrameData()->getVRParameters();
        const uint32_t minLOD = vrParams.getMinLOD();
        const uint32_t maxLOD = vrParams.getMaxLOD();
        const float screenSpaceError = vrParams.getSSE();

        DashTree& dashTree = node->getDashTree();

        const VolumeInformation& volInfo = dashTree.getDataSource().getVolumeInfo();

<<<<<<< HEAD
        const float worldSpacePerVoxel = volInfo.worldSpacePerVoxel;
        const uint32_t volumeDepth = volInfo.rootNode.getDepth();
        const eq::Range& range = _channel->getRange();

        SelectVisibles visitor( dashTree, _frustum,
                                _channel->getPixelViewport().h,
                                screenSpaceError, worldSpacePerVoxel,
                                volumeDepth, minLOD, maxLOD,
                                Range{{ range.start, range.end }});
=======
        _drawRange = _channel->getRange();
        SelectVisibles visitor( dashTree,
                                _frustum,
                                _channel->getPixelViewport().h,
                                screenSpaceError,
                                minLOD, maxLOD,
                                Range{{ _drawRange.start, _drawRange.end }});
>>>>>>> b208ddd5

        livre::DFSTraversal traverser;
        traverser.traverse( volInfo.rootNode, visitor,
                            dashTree.getRenderStatus().getFrameID( ));
        window->commit();
        return visitor.getVisibles();
    }

    void updateRegions( const RenderBricks& bricks )
    {
        const Matrix4f& mvpMatrix = _frustum.getMVPMatrix();
        for( const RenderBrick& brick : bricks )
        {
            const Boxf& worldBox = brick.getLODNode().getWorldBox();
            const Vector3f& min = worldBox.getMin();
            const Vector3f& max = worldBox.getMax();
            const Vector3f corners[8] =
            {
                Vector3f( min[0], min[1], min[2] ),
                Vector3f( max[0], min[1], min[2] ),
                Vector3f( min[0], max[1], min[2] ),
                Vector3f( max[0], max[1], min[2] ),
                Vector3f( min[0], min[1], max[2] ),
                Vector3f( max[0], min[1], max[2] ),
                Vector3f( min[0], max[1], max[2] ),
                Vector3f( max[0], max[1], max[2] )
            };

            Vector4f region(  std::numeric_limits< float >::max(),
                              std::numeric_limits< float >::max(),
                             -std::numeric_limits< float >::max(),
                             -std::numeric_limits< float >::max( ));

            for( size_t i = 0; i < 8; ++i )
            {
                const Vector3f corner = mvpMatrix * corners[i];
                region[0] = std::min( corner[0], region[0] );
                region[1] = std::min( corner[1], region[1] );
                region[2] = std::max( corner[0], region[2] );
                region[3] = std::max( corner[1], region[3] );
            }

            // transform ROI from [ -1 -1 1 1 ] to normalized viewport
            const Vector4f normalized( region[0] * .5f + .5f,
                                       region[1] * .5f + .5f,
                                       ( region[2] - region[0] ) * .5f,
                                       ( region[3] - region[1] ) * .5f );

            _channel->declareRegion( eq::Viewport( normalized ));
        }
#ifndef NDEBUG
        _channel->outlineViewport();
#endif
    }

<<<<<<< HEAD
    void frameRender()
=======
    void freeTexture( const NodeId& nodeId )
    {
        livre::Node* node = static_cast< livre::Node* >( _channel->getNode( ));
        DashTree& dashTree = node->getDashTree();

        dash::NodePtr dashNode = dashTree.getDashNode( nodeId );
        if( !dashNode )
            return;

        DashRenderNode renderNode( dashNode );
        if( renderNode.getLODNode().getRefLevel() != 0 )
            renderNode.setTextureObject( CacheObjectPtr( ));
    }

    void freeTextures()
    {
        for( const auto& cacheObject: _frameInfo.renderNodes )
        {
            const NodeId nodeId(cacheObject->getId( ));
            freeTexture( nodeId );
        }

        for( const NodeId& nodeId: _frameInfo.allNodes )
            freeTexture( nodeId );
    }

    void frameDraw( const eq::uint128_t& )
>>>>>>> b208ddd5
    {
        _renderSets.clear();

        livre::Node* node = static_cast< livre::Node* >( _channel->getNode( ));
        const DashRenderStatus& renderStatus = node->getDashTree().getRenderStatus();
        const uint32_t frame = renderStatus.getFrameID();
        if( frame >= INVALID_FRAME )
            return;

        setupFrustum();
        _frameInfo = FrameInfo( _frustum, frame );

        const DashRenderNodes& visibles = requestData();

        livre::Window* window = static_cast< livre::Window* >( _channel->getWindow( ));
        const livre::Pipe* pipe = static_cast< const livre::Pipe* >( _channel->getPipe( ));

        const bool isSynchronous =
            pipe->getFrameData()->getVRParameters().getSynchronousMode();

        // #75: only wait for data in synchronous mode
        const bool dashTreeUpdated = window->apply( isSynchronous );

        if( dashTreeUpdated )
        {
            const Frustum& receivedFrustum = renderStatus.getFrustum();

            // If there are multiple channels, this may cause the ping-pong
            // because every channel will try to update the same DashTree in
            // node with their own frustum.
            if( !isSynchronous && receivedFrustum != _frustum )
                _channel->getConfig()->sendEvent( REDRAW );
        }

        const AvailableSetGenerator generateSet( window->getTextureCache( ));

        for( const auto& visible : visibles )
            _frameInfo.allNodes.push_back(visible.getLODNode().getNodeId());
        generateSet.generateRenderingSet( _frameInfo );

<<<<<<< HEAD
        EqRenderViewPtr renderView =
                boost::static_pointer_cast< EqRenderView >( _renderViewPtr );
        RayCastRendererPtr renderer =
                boost::static_pointer_cast< RayCastRenderer >(
                    renderView->getRenderer( ));

        renderer->update( *pipe->getFrameData( ));
        generateRenderSets( _frameInfo.renderNodes, _renderSets );
    }

    void frameDraw()
    {
        applyCamera();
        EqRenderViewPtr renderView =
            boost::static_pointer_cast< EqRenderView >( _renderViewPtr );
        RenderBricks& bricks = _renderSets.back();
        renderView->render( _frameInfo, bricks, *_glWidgetPtr );
        updateRegions( bricks );
        _renderSets.pop_back();
        _image.setContext( _channel->getContext( ));
=======
        _renderer->update( *pipe->getFrameData( ));
        RenderBricks renderBricks;
        generateRenderBricks( _frameInfo.renderNodes, renderBricks );

        const eq::PixelViewport& vp = _channel->getPixelViewport();
        _renderer->render( _frustum,
                           PixelViewport( vp.x, vp.y, vp.w, vp.h ),
                           renderBricks );
        updateRegions( renderBricks );
        freeTextures();
>>>>>>> b208ddd5
    }

    void applyCamera()
    {
        const CameraSettings& cameraSettings =
            getFrameData()->getCameraSettings();
        glMultMatrixf( cameraSettings.getModelViewMatrix().array );
    }

    void configInit()
    {
        initializeRenderer();
    }

    void configExit()
    {
        _frameInfo.renderNodes.clear();
<<<<<<< HEAD
        _image.resetPlugins();
        _renderViewPtr.reset();
=======
        _frame.getFrameData()->flush();
>>>>>>> b208ddd5
    }

    void addImageListener()
    {
        if( getFrameData()->getFrameSettings().getGrabFrame( ))
            _channel->addResultImageListener( &_frameGrabber );
    }

    void removeImageListener()
    {
        if( getFrameData()->getFrameSettings().getGrabFrame() )
            _channel->removeResultImageListener( &_frameGrabber );
    }

    void frameViewFinish()
    {
        _channel->applyBuffer();
        _channel->applyViewport();

        const FrameSettings& frameSettings = getFrameData()->getFrameSettings();
        if( frameSettings.getStatistics( ))
        {
            _channel->drawStatistics();
            drawCacheStatistics();
        }

#ifdef LIVRE_USE_ZEROEQ
        const size_t all = _frameInfo.allNodes.size();
        if( all > 0 )
        {
            _progress.restart( all );
            _progress += all - _frameInfo.notAvailableRenderNodes.size();
            _publisher.publish( _progress );
        }
#endif
    }

    void drawCacheStatistics()
    {
        glLogicOp( GL_XOR );
        glEnable( GL_COLOR_LOGIC_OP );
        glDisable( GL_LIGHTING );
        glDisable( GL_DEPTH_TEST );

        glColor3f( 1.f, 1.f, 1.f );

        glMatrixMode( GL_PROJECTION );
        glLoadIdentity();
        _channel->applyScreenFrustum();
        glMatrixMode( GL_MODELVIEW );

        livre::Node* node = static_cast< livre::Node* >( _channel->getNode( ));
        const size_t all = _frameInfo.allNodes.size();
        const size_t missing = _frameInfo.notAvailableRenderNodes.size();
        const float done = all > 0 ? float( all - missing ) / float( all ) : 0;
        Window* window = static_cast< Window* >( _channel->getWindow( ));

        std::ostringstream os;
        os << node->getTextureDataCache().getStatistics() << "  "
           << int( 100.f * done + .5f ) << "% loaded" << std::endl
           << window->getTextureCache().getStatistics();

        const DataSource& dataSource = static_cast< livre::Node* >(
            _channel->getNode( ))->getDashTree().getDataSource();
        const VolumeInformation& info = dataSource.getVolumeInfo();
        Vector3f voxelSize = info.boundingBox.getSize() / info.voxels;
        std::string unit = "m";
        if( voxelSize.x() < 0.000001f )
        {
            unit = "um";
            voxelSize *= 1000000;
        }
        if( voxelSize.x() < 0.001f )
        {
            unit = "mm";
            voxelSize *= 1000;
        }

        const size_t nBricks = _renderer->getNumBricksUsed();
        const float mbBricks =
            float( dataSource.getVolumeInfo().maximumBlockSize.product( )) /
            1024.f / 1024.f * float( nBricks );
        os << nBricks << " bricks / " << mbBricks << " MB rendered" << std::endl
           << "Total resolution " << info.voxels << " depth "
           << info.rootNode.getDepth() << std::endl
           << "Block resolution " << info.maximumBlockSize << std::endl
           << unit << "/voxel " << voxelSize;

        float y = 240.f;
        std::string text = os.str();
        const eq::util::BitmapFont* font =_channel->getWindow()->getSmallFont();
        for( size_t pos = text.find( '\n' ); pos != std::string::npos;
             pos = text.find( '\n' ))
        {
            glRasterPos3f( 10.f, y, 0.99f );

            font->draw( text.substr( 0, pos ));
            text = text.substr( pos + 1 );
            y -= 16.f;
        }
        // last line might not end with /n
        glRasterPos3f( 10.f, y, 0.99f );
        font->draw( text );
    }

    void frameFinish()
    {
        livre::Node* node = static_cast< livre::Node* >( _channel->getNode( ));
        DashRenderStatus& renderStatus = node->getDashTree().getRenderStatus();
        renderStatus.setFrustum( _frustum );
    }

    void frameReadback( const eq::Frames& frames ) const
    {
        for( eq::Frame* frame : frames ) // Drop depth buffer from output frames
            frame->disableBuffer( eq::Frame::BUFFER_DEPTH );
    }

    void frameAssemble( const eq::Frames& frames )
    {
        eq::PixelViewport coveredPVP;
        eq::ImageOps dbOps;

        // Make sure all frames are ready and gather some information on them
        prepareFramesAndSetPvp( frames, dbOps, coveredPVP );
        coveredPVP.intersect( _channel->getPixelViewport( ));

        if( dbOps.empty() || !coveredPVP.hasArea( ))
            return;

        if( useDBSelfAssemble( )) // add self to determine ordering
        {
            eq::ImageOp op;
            op.image = &_image;
            op.buffers = eq::Frame::BUFFER_COLOR;
            op.offset = eq::Vector2i( coveredPVP.x, coveredPVP.y );
            dbOps.emplace_back( op );
        }

        orderImages( dbOps, computeModelView( ));

        if( useDBSelfAssemble( )) // read back self frame
        {
            if( dbOps.front().image == &_image ) // OPT: first in framebuffer!
                dbOps.erase( dbOps.begin( ));
            else if( coveredPVP.hasArea())
            {
                eq::util::ObjectManager& glObjects = _channel->getObjectManager();
                eq::PixelViewport pvp = _channel->getRegion();
                pvp.intersect( coveredPVP );

                // Update range
                eq::Range range( 1.f, 0.f );
                for( const eq::ImageOp& op : dbOps )
                {
                    const eq::Range& r = op.image->getContext().range;
                    range.start = std::min( range.start, r.start );
                    range.end = std::max( range.end, r.end );
                }
                eq::RenderContext context = _image.getContext();
                context.range = range;

                if( _image.startReadback( eq::Frame::BUFFER_COLOR, pvp, context,
                                          eq::Zoom(), glObjects ))
                {
                    _image.finishReadback( _channel->glewGetContext( ));
                }
            }
        }

        glEnable( GL_BLEND );
        glBlendFunc( GL_SRC_ALPHA, GL_ONE_MINUS_SRC_ALPHA );

        // Bypass eq CPU compositor until it has configurable blending:
        for( const eq::ImageOp& op : dbOps )
            eq::Compositor::assembleImage( op, _channel );
    }

    bool useDBSelfAssemble() const
        { return _image.getContext().range != eq::Range::ALL; }

    void prepareFramesAndSetPvp( const eq::Frames& frames,
                                 eq::ImageOps& dbImages,
                                 eq::PixelViewport& coveredPVP )
    {
        for( eq::Frame* frame : frames )
        {
            {
                eq::ChannelStatistics stat(
                    eq::Statistic::CHANNEL_FRAME_WAIT_READY, _channel );
                frame->waitReady();
            }
            for( eq::Image* image : frame->getImages( ))
            {

                eq::ImageOp op( frame, image );
                op.offset = frame->getOffset();
                const eq::Range& range = image->getContext().range;
                if( range == eq::Range::ALL ) // 2D frame, assemble directly
                    eq::Compositor::assembleImage( op, _channel );
                else
                {
                    dbImages.emplace_back( op );
                    coveredPVP.merge( image->getPixelViewport() +
                                      frame->getOffset( ));
                }
            }
        }
    }

    static bool cmpRangesInc( const eq::ImageOp& a, const eq::ImageOp& b )
    {
        return a.image->getContext().range.start >
               b.image->getContext().range.start;
    }

    void orderImages( eq::ImageOps& ops, const Matrix4f& modelView )
    {
        LBASSERT( !_channel->useOrtho( ));

        // calculate modelview inversed+transposed matrix
        const Matrix4f& modelviewIM = modelView.inverse();
        const Matrix3f& modelviewITM = vmml::transpose( Matrix3f( modelviewIM ));

        Vector3f norm = modelviewITM * Vector3f( 0.0f, 0.0f, 1.0f );
        norm.normalize();
        std::sort( ops.begin(), ops.end(), cmpRangesInc );

        // cos of angle between normal and vectors from center
        std::vector<double> dotVals;

        // of projection to the middle of slices' boundaries
        for( const eq::ImageOp& op : ops )
        {
            const double px = -1.0 + op.image->getContext().range.end * 2.0;
            const Vector4f pS = modelView * Vector4f( 0.0f, 0.0f, px, 1.0f );
            Vector3f pSsub( pS[ 0 ], pS[ 1 ], pS[ 2 ] );
            pSsub.normalize();
            dotVals.push_back( norm.dot( pSsub ));
        }

        const Vector4f pS = modelView * Vector4f( 0.0f, 0.0f, -1.0f, 1.0f );
        eq::Vector3f pSsub( pS[ 0 ], pS[ 1 ], pS[ 2 ] );
        pSsub.normalize();
        dotVals.push_back( norm.dot( pSsub ));

        // check if any slices need to be rendered in reverse order
        size_t minPos = std::numeric_limits< size_t >::max();
        for( size_t i=0; i<dotVals.size()-1; i++ )
            if( dotVals[i] > 0 && dotVals[i+1] > 0 )
                minPos = static_cast< int >( i );

        const size_t nOps = ops.size();
        minPos++;
        if( minPos < ops.size()-1 )
        {
            eq::ImageOps opsTmp = ops;

            // copy slices that should be rendered first
            memcpy( &ops[ nOps-minPos-1 ], &opsTmp[0],
                    (minPos+1) * sizeof( eq::ImageOp ) );

            // copy slices that should be rendered last, in reverse order
            for( size_t i=0; i<nOps-minPos-1; i++ )
                ops[ i ] = opsTmp[ nOps-i-1 ];
        }
    }

    livre::Channel* const _channel;
    eq::Image _image;
    Frustum _frustum;
    FrameGrabber _frameGrabber;
    FrameInfo _frameInfo;
<<<<<<< HEAD
    RenderSets _renderSets;
=======
    std::unique_ptr< RayCastRenderer > _renderer;
    ::zerobuf::data::Progress _progress;
#ifdef LIVRE_USE_ZEROEQ
    zeroeq::Publisher _publisher;
#endif
>>>>>>> b208ddd5
};

Channel::Channel( eq::Window* parent )
        : eq::Channel( parent )
        , _impl( new Impl( this ))
{
}

Channel::~Channel()
{
}

bool Channel::configInit( const eq::uint128_t& initId )
{
    if( !eq::Channel::configInit( initId ) )
        return false;

    _impl->configInit();
    return true;
}

bool Channel::configExit()
{
    _impl->configExit();
    return eq::Channel::configExit();
}

void Channel::frameStart( const eq::uint128_t& frameID,
                          const uint32_t frameNumber )
{
    _impl->_image.reset();
    eq::Channel::frameStart( frameID, frameNumber );
}

bool Channel::frameRender( const eq::RenderContext& context,
                           const eq::Frames& frames )
{
    overrideContext( context );
    _impl->frameRender();

    bool hasAsyncReadback = false;
    while( !_impl->_renderSets.empty( ))
        if( eq::Channel::frameRender( context, frames ))
            hasAsyncReadback = true;
    return hasAsyncReadback;
}

void Channel::frameDraw( const lunchbox::uint128_t& frameId )
{
    eq::Channel::frameDraw( frameId );
    _impl->frameDraw();
}

void Channel::frameFinish( const eq::uint128_t& frameID, const uint32_t frameNumber )
{
    _impl->frameFinish();
    eq::Channel::frameFinish( frameID, frameNumber );
}

void Channel::frameViewStart( const uint128_t& frameId )
{
    eq::Channel::frameViewStart( frameId );
    _impl->addImageListener();
}

void Channel::frameViewFinish( const eq::uint128_t &frameID )
{
    setupAssemblyState();
    _impl->frameViewFinish();
    resetAssemblyState();
    eq::Channel::frameViewFinish( frameID );
    _impl->removeImageListener();
}

void Channel::frameAssemble( const eq::uint128_t&, const eq::Frames& frames )
{
    applyBuffer();
    applyViewport();
    setupAssemblyState();
    _impl->frameAssemble( frames );
    resetAssemblyState();
}

void Channel::frameReadback( const eq::uint128_t& frameId,
                             const eq::Frames& frames )
{
    _impl->frameReadback( frames );
    eq::Channel::frameReadback( frameId, frames );
}

std::string Channel::getDumpImageFileName() const
{
    const livre::Node* node = static_cast< const livre::Node* >( getNode( ));
    const DashTree& dashTree = node->getDashTree();
    std::stringstream filename;
    filename << std::setw( 5 ) << std::setfill('0')
             << dashTree.getRenderStatus().getFrameID() << ".png";
    return filename.str();
}


}<|MERGE_RESOLUTION|>--- conflicted
+++ resolved
@@ -48,12 +48,7 @@
 #include <livre/core/dash/DashTree.h>
 #include <livre/core/dashpipeline/DashProcessorInput.h>
 #include <livre/core/dashpipeline/DashProcessorOutput.h>
-<<<<<<< HEAD
-#include <livre/core/data/VolumeDataSource.h>
-#include <livre/core/mathTypes.h>
-=======
 #include <livre/core/data/DataSource.h>
->>>>>>> b208ddd5
 #include <livre/core/render/FrameInfo.h>
 #include <livre/core/render/Frustum.h>
 #include <livre/core/render/RenderBrick.h>
@@ -67,64 +62,6 @@
 
 namespace livre
 {
-<<<<<<< HEAD
-
-/**
- * The EqRenderView class implements livre \see RenderView for internal use of \see eq::Channel.
- */
-class EqRenderView : public RenderView
-{
-public:
-    EqRenderView( Channel::Impl *channel, const DashTree& dashTree );
-    const Frustum& getFrustum() const final;
-
-private:
-    Channel::Impl* const _channel;
-};
-
-typedef boost::shared_ptr< EqRenderView > EqRenderViewPtr;
-
-/** Implements livre \GLWidget for internal use of eq::Channel. */
-class EqGLWidget : public GLWidget
-{
-public:
-    explicit EqGLWidget( Channel* channel )
-        : _channel( channel )
-    {}
-
-    Viewport getViewport( const View& ) const final
-    {
-        const eq::PixelViewport& channelPvp = _channel->getPixelViewport();
-        return Viewport( channelPvp.x, channelPvp.y,
-                         channelPvp.w, channelPvp.h );
-    }
-
-    uint32_t getX() const
-    {
-        return _channel->getPixelViewport().x;
-    }
-
-    uint32_t getY() const
-    {
-        return _channel->getPixelViewport().y;
-    }
-
-    uint32_t getWidth() const
-    {
-        return _channel->getPixelViewport().w;
-    }
-
-    uint32_t getHeight() const
-    {
-        return _channel->getPixelViewport().h;
-    }
-
-    Channel* _channel;
-};
-
-
-=======
->>>>>>> b208ddd5
 const float nearPlane = 0.1f;
 const float farPlane = 15.0f;
 
@@ -162,13 +99,10 @@
           : _channel( channel )
           , _frustum( Matrix4f(), Matrix4f( ))
           , _frameInfo( _frustum, INVALID_FRAME )
-<<<<<<< HEAD
-=======
           , _progress( "Loading bricks", 0 )
     {}
 
     void initializeFrame()
->>>>>>> b208ddd5
     {
         channel->setNearFar( nearPlane, farPlane );
         _image.setAlphaUsage( true );
@@ -248,7 +182,9 @@
         for( const ConstCacheObjectPtr& cacheObject: renderNodes )
         {
             const ConstTextureObjectPtr texture =
-<<<<<<< HEAD
+                std::static_pointer_cast< const TextureObject >( cacheObject );
+
+            const LODNode& lodNode =
                 boost::static_pointer_cast< const TextureObject >( cacheObject );
             const LODNode& lodNode =
                 dashTree.getDataSource()->getNode( NodeId( cacheObject->getId( )));
@@ -329,14 +265,6 @@
             {
                 renderSets.back().push_back( renderBricks[ *nodeIdxIt ]);
             }
-=======
-                std::static_pointer_cast< const TextureObject >( cacheObject );
-
-            const LODNode& lodNode =
-                    dashTree.getDataSource().getNode( NodeId( cacheObject->getId( )));
-
-            renderBricks.emplace_back( lodNode, texture->getTextureState( ));
->>>>>>> b208ddd5
         }
     }
 
@@ -356,25 +284,13 @@
 
         const VolumeInformation& volInfo = dashTree.getDataSource().getVolumeInfo();
 
-<<<<<<< HEAD
-        const float worldSpacePerVoxel = volInfo.worldSpacePerVoxel;
-        const uint32_t volumeDepth = volInfo.rootNode.getDepth();
         const eq::Range& range = _channel->getRange();
-
-        SelectVisibles visitor( dashTree, _frustum,
-                                _channel->getPixelViewport().h,
-                                screenSpaceError, worldSpacePerVoxel,
-                                volumeDepth, minLOD, maxLOD,
-                                Range{{ range.start, range.end }});
-=======
-        _drawRange = _channel->getRange();
         SelectVisibles visitor( dashTree,
                                 _frustum,
                                 _channel->getPixelViewport().h,
                                 screenSpaceError,
                                 minLOD, maxLOD,
-                                Range{{ _drawRange.start, _drawRange.end }});
->>>>>>> b208ddd5
+                                Range{{ range.start, range.end }});
 
         livre::DFSTraversal traverser;
         traverser.traverse( volInfo.rootNode, visitor,
@@ -430,9 +346,6 @@
 #endif
     }
 
-<<<<<<< HEAD
-    void frameRender()
-=======
     void freeTexture( const NodeId& nodeId )
     {
         livre::Node* node = static_cast< livre::Node* >( _channel->getNode( ));
@@ -459,8 +372,7 @@
             freeTexture( nodeId );
     }
 
-    void frameDraw( const eq::uint128_t& )
->>>>>>> b208ddd5
+    void frameRender()
     {
         _renderSets.clear();
 
@@ -501,7 +413,6 @@
             _frameInfo.allNodes.push_back(visible.getLODNode().getNodeId());
         generateSet.generateRenderingSet( _frameInfo );
 
-<<<<<<< HEAD
         EqRenderViewPtr renderView =
                 boost::static_pointer_cast< EqRenderView >( _renderViewPtr );
         RayCastRendererPtr renderer =
@@ -522,18 +433,6 @@
         updateRegions( bricks );
         _renderSets.pop_back();
         _image.setContext( _channel->getContext( ));
-=======
-        _renderer->update( *pipe->getFrameData( ));
-        RenderBricks renderBricks;
-        generateRenderBricks( _frameInfo.renderNodes, renderBricks );
-
-        const eq::PixelViewport& vp = _channel->getPixelViewport();
-        _renderer->render( _frustum,
-                           PixelViewport( vp.x, vp.y, vp.w, vp.h ),
-                           renderBricks );
-        updateRegions( renderBricks );
-        freeTextures();
->>>>>>> b208ddd5
     }
 
     void applyCamera()
@@ -551,12 +450,7 @@
     void configExit()
     {
         _frameInfo.renderNodes.clear();
-<<<<<<< HEAD
         _image.resetPlugins();
-        _renderViewPtr.reset();
-=======
-        _frame.getFrameData()->flush();
->>>>>>> b208ddd5
     }
 
     void addImageListener()
@@ -830,15 +724,12 @@
     Frustum _frustum;
     FrameGrabber _frameGrabber;
     FrameInfo _frameInfo;
-<<<<<<< HEAD
     RenderSets _renderSets;
-=======
     std::unique_ptr< RayCastRenderer > _renderer;
     ::zerobuf::data::Progress _progress;
 #ifdef LIVRE_USE_ZEROEQ
     zeroeq::Publisher _publisher;
 #endif
->>>>>>> b208ddd5
 };
 
 Channel::Channel( eq::Window* parent )
