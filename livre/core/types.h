--- conflicted
+++ resolved
@@ -180,10 +180,6 @@
  */
 typedef std::vector< CacheObjectPtr > CacheObjects;
 typedef std::vector< ConstCacheObjectPtr > ConstCacheObjects;
-<<<<<<< HEAD
-typedef std::vector< RenderBrick > RenderBricks;
-typedef std::vector< RenderBricks > RenderSets;
-=======
 
 /**
  * List definitions for complex types
@@ -191,7 +187,6 @@
 typedef std::list< Executable* > Executables;
 typedef std::list< Future > Futures;
 typedef std::list< Promise > Promises;
->>>>>>> 5b4ba57a
 
 /**
  * Map definitions
