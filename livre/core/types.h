/* Copyright (c) 2011-2016, EPFL/Blue Brain Project
 *                          Ahmet Bilgili <ahmet.bilgili@epfl.ch>
 *
 * This file is part of Livre <https://github.com/BlueBrain/Livre>
 *
 * This library is free software; you can redistribute it and/or modify it under
 * the terms of the GNU Lesser General Public License version 3.0 as published
 * by the Free Software Foundation.
 *
 * This library is distributed in the hope that it will be useful, but WITHOUT
 * ANY WARRANTY; without even the implied warranty of MERCHANTABILITY or FITNESS
 * FOR A PARTICULAR PURPOSE.  See the GNU Lesser General Public License for more
 * details.
 *
 * You should have received a copy of the GNU Lesser General Public License
 * along with this library; if not, write to the Free Software Foundation, Inc.,
 * 51 Franklin Street, Fifth Floor, Boston, MA 02110-1301 USA.
 */

#ifndef _coreTypes_h_
#define _coreTypes_h_

#include <lunchbox/debug.h>
#include <lunchbox/log.h>
#include <lunchbox/uri.h>
#include <servus/uint128_t.h>

#include <dash/types.h>

#include <boost/program_options.hpp>
#include <boost/program_options/options_description.hpp>

#include <boost/thread/locks.hpp>
#include <boost/thread/mutex.hpp>
#include <boost/thread/shared_mutex.hpp>

#include <stdint.h>
#include <set>
#include <vector>
#include <map>
#include <deque>
#include <algorithm>
#include <utility>
#include <memory>
#include <unordered_map>
#include <list>

namespace livre
{

class AllocMemoryUnit;
class Cache;
class CacheObject;
class CacheStatistics;
class Configuration;
class DashConnection;
class DashProcessor;
class DashProcessorInput;
class DashProcessorOutput;
class DashRenderNode;
class DashRenderStatus;
class DashTree;
class EventHandler;
class EventHandlerFactory;
class EventInfo;
class EventMapper;
class Frustum;
class GLContext;
class GLSLShaders;
class LODNode;
class MemoryUnit;
class NodeId;
class Parameter;
class Processor;
class ProcessorInput;
class ProcessorOutput;
class RenderBrick;
class Renderer;
class RootNode;
class TexturePool;
class VisitState;
class DataSource;
class DataSourcePlugin;
class DataSourcePluginData;

struct FrameInfo;
struct TextureState;
struct VolumeInformation;

using servus::uint128_t;
using lunchbox::Strings;

typedef uint64_t Identifier;
typedef Identifier CacheId;
typedef std::array< float, 2 > Range;

/**
 * SmartPtr definitions
 */

typedef std::shared_ptr< AllocMemoryUnit > AllocMemoryUnitPtr;
typedef std::shared_ptr< DashConnection > DashConnectionPtr;
typedef std::shared_ptr< Processor > ProcessorPtr;
typedef std::shared_ptr< DashProcessor > DashProcessorPtr;
typedef std::shared_ptr< ProcessorInput > ProcessorInputPtr;
typedef std::shared_ptr< ProcessorOutput > ProcessorOutputPtr;
typedef std::shared_ptr< GLContext > GLContextPtr;
typedef std::shared_ptr< TextureState > TextureStatePtr;
typedef std::shared_ptr< const TextureState > ConstTextureStatePtr;
typedef std::shared_ptr< DataSource > DataSourcePtr;
typedef std::shared_ptr< const DataSource > ConstDataSourcePtr;
typedef std::shared_ptr< EventHandler > EventHandlerPtr;
typedef std::shared_ptr< EventHandlerFactory > EventHandlerFactoryPtr;
typedef std::shared_ptr< MemoryUnit > MemoryUnitPtr;
typedef std::shared_ptr< const MemoryUnit > ConstMemoryUnitPtr;
typedef std::shared_ptr< CacheObject > CacheObjectPtr;
typedef std::shared_ptr< const CacheObject > ConstCacheObjectPtr;
typedef std::shared_ptr< CacheObject > CacheObjectPtr;
typedef std::shared_ptr< const CacheObject > ConstCacheObjectPtr;

/**
 * Helper classes for shared_ptr objects
 */
template<typename T>
struct DeleteArray
{
  void operator()(const T* t) const { delete[] t; }
};

template<typename T>
struct DeleteObject
{
  void operator()(const T* t) const { delete t; }
};

template<typename T>
struct DontDeleteObject
{
  void operator()(const T*) const { }
};

/**
 * Vector definitions basic types
 */
typedef std::vector< float > Floats;
typedef std::vector< double > Doubles;

typedef std::vector< int8_t > Int8s;
typedef std::vector< uint8_t > UInt8s;

typedef std::vector< int16_t > Int16s;
typedef std::vector< uint16_t > UInt16s;

typedef std::vector< int32_t > Int32s;
typedef std::vector< uint32_t > UInt32s;

typedef std::vector< int64_t > Int64s;
typedef std::vector< uint64_t > UInt64s;

typedef std::vector< NodeId > NodeIds;
typedef std::vector< CacheId > CacheIds;

/**
 * Vector definitions for complex types
 */
typedef std::vector< CacheObjectPtr > CacheObjects;
typedef std::vector< ConstCacheObjectPtr > ConstCacheObjects;
<<<<<<< HEAD
typedef std::vector< RenderBrickPtr > RenderBricks;
typedef std::vector< RenderBricks > RenderSets;
=======
typedef std::vector< RenderBrick > RenderBricks;
>>>>>>> b208ddd5

/**
 * Map definitions
 */
typedef std::unordered_map< CacheId, CacheObjectPtr > CacheMap;
typedef std::unordered_map< CacheId, ConstCacheObjectPtr > ConstCacheMap;
typedef std::unordered_map< uint32_t, bool > BoolMap;
typedef std::unordered_map< uint32_t, EventHandlerPtr > EventHandlerMap;
typedef std::unordered_map< uint32_t, DashConnectionPtr > DashConnectionMap;

/**
 * Set definitions
 */
typedef std::set< CacheId > CacheIdSet;
typedef std::set< NodeId > NodeIdSet;

/**
 * Locking object definitions
 */
typedef boost::shared_mutex ReadWriteMutex;
typedef boost::shared_lock< ReadWriteMutex > ReadLock;
typedef boost::unique_lock< ReadWriteMutex > WriteLock;
typedef boost::unique_lock< boost::mutex > ScopedLock;

// Enums

enum AccessMode
{
    MODE_READ = 0u,
    MODE_WRITE = 1u
};

// Constants
const uint32_t INVALID_TEXTURE_ID = -1; //!< Invalid OpenGL texture id.
const Identifier INVALID_CACHE_ID = -1; //!< Invalid cache id.
const Identifier INVALID_NODE_ID = -1; //!< Invalid node ID.

const uint32_t MAX_CHILDREN_BITS = 4; //!< Maximum number of children is 16
const uint32_t NODEID_LEVEL_BITS = 4; //>! @see NodeId
const uint32_t NODEID_BLOCK_BITS = 14; //>! @see NodeId
const uint32_t NODEID_FRAME_BITS = 18; //>! @see NodeId

const uint32_t INVALID_POSITION = ( 1u << NODEID_BLOCK_BITS ) - 1; //!< Invalid node ID.
const uint32_t INVALID_LEVEL = ( 1u << NODEID_LEVEL_BITS ) - 1; //!< Invalid tree level.4 bits is on
const uint32_t INVALID_FRAME = ( 1u << NODEID_FRAME_BITS ) - 1; //!< Invalid tree level.4 bits is on

const uint32_t LATEST_FRAME = INT_MAX; //!< Maximum frame number


// Program Options
typedef boost::program_options::variables_map ProgramOptionsMap;
typedef boost::program_options::options_description ProgramOptionsDescription;
typedef std::map< std::string,
                  ProgramOptionsDescription > ProgramOptionsDescriptionMap;

// Const definitions
static const std::string HIDDEN_PROGRAMDESCRIPTION_STR("_HIDDEN_");
static const std::string NO_PREFIX = "";

}

#endif // _coreTypes_h_<|MERGE_RESOLUTION|>--- conflicted
+++ resolved
@@ -165,12 +165,7 @@
  */
 typedef std::vector< CacheObjectPtr > CacheObjects;
 typedef std::vector< ConstCacheObjectPtr > ConstCacheObjects;
-<<<<<<< HEAD
-typedef std::vector< RenderBrickPtr > RenderBricks;
-typedef std::vector< RenderBricks > RenderSets;
-=======
 typedef std::vector< RenderBrick > RenderBricks;
->>>>>>> b208ddd5
 
 /**
  * Map definitions
