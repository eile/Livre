/* Copyright (c) 2011-2016, EPFL/Blue Brain Project
 *                          Jafet Villafranca <jafet.villafrancadiaz@epfl.ch>
 *                          Raphael Dumusc <raphael.dumusc@epfl.ch>
 *
 * This file is part of Livre <https://github.com/BlueBrain/Livre>
 *
 * This library is free software; you can redistribute it and/or modify it under
 * the terms of the GNU Lesser General Public License version 3.0 as published
 * by the Free Software Foundation.
 *
 * This library is distributed in the hope that it will be useful, but WITHOUT
 * ANY WARRANTY; without even the implied warranty of MERCHANTABILITY or FITNESS
 * FOR A PARTICULAR PURPOSE.  See the GNU Lesser General Public License for more
 * details.
 *
 * You should have received a copy of the GNU Lesser General Public License
 * along with this library; if not, write to the Free Software Foundation, Inc.,
 * 51 Franklin Street, Fifth Floor, Boston, MA 02110-1301 USA.
 */

#include "MainWindow.h"
#include <livreGUI/ui_MainWindow.h>

#include "animationController/AnimationController.h"
<<<<<<< HEAD
=======
#include "clipPlanesController/ClipPlanesController.h"
>>>>>>> 5b4ba57a
#include "progress/Progress.h"
#include "renderParametersController/RenderParametersController.h"
#include "transferFunctionEditor/TransferFunctionEditor.h"
#include "Controller.h"

#ifdef LIVRE_USE_MONSTEER
#  include <monsteer/qt/SteeringWidget.h>
#endif

namespace livre
{
struct MainWindow::Impl
{
    Impl( MainWindow* parent, Controller& controller )
    {
        _ui.setupUi( parent );

        parent->setCentralWidget( new TransferFunctionEditor( controller ));

#ifdef LIVRE_USE_MONSTEER
        _ui.simulationDockWidget->setWidget( new monsteer::qt::SteeringWidget );
#else
        _ui.simulationDockWidget->setHidden( true );
#endif

        _ui.animationDockWidget->setWidget(
            new AnimationController( controller ));

        _ui.progressDockWidget->setWidget( new Progress( controller ));
        _ui.progressDockWidget->setHidden( true );

        _ui.renderParametersDockWidget->setWidget( new RenderParametersController( controller ));

        if( !_ui.simulationDockWidget->isHidden( ))
            parent->tabifyDockWidget( _ui.simulationDockWidget,
                                      _ui.renderParametersDockWidget);

<<<<<<< HEAD
    ~Impl(){}

=======
        _ui.clipPlanesDockWidget->setWidget( new ClipPlanesController( controller ));
    }

    ~Impl(){}

>>>>>>> 5b4ba57a
private:
    Ui::MainWindow _ui;
};

MainWindow::MainWindow( Controller& controller, QWidget* parent_ )
    : QMainWindow( parent_ )
    , _impl( new Impl( this, controller ))
{}

MainWindow::~MainWindow()
{}

}<|MERGE_RESOLUTION|>--- conflicted
+++ resolved
@@ -22,10 +22,7 @@
 #include <livreGUI/ui_MainWindow.h>
 
 #include "animationController/AnimationController.h"
-<<<<<<< HEAD
-=======
 #include "clipPlanesController/ClipPlanesController.h"
->>>>>>> 5b4ba57a
 #include "progress/Progress.h"
 #include "renderParametersController/RenderParametersController.h"
 #include "transferFunctionEditor/TransferFunctionEditor.h"
@@ -63,16 +60,11 @@
             parent->tabifyDockWidget( _ui.simulationDockWidget,
                                       _ui.renderParametersDockWidget);
 
-<<<<<<< HEAD
-    ~Impl(){}
-
-=======
         _ui.clipPlanesDockWidget->setWidget( new ClipPlanesController( controller ));
     }
 
     ~Impl(){}
 
->>>>>>> 5b4ba57a
 private:
     Ui::MainWindow _ui;
 };
